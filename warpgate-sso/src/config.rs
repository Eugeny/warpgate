use std::collections::HashMap;
use std::time::SystemTime;

use data_encoding::BASE64;
use once_cell::sync::Lazy;
use openidconnect::{AuthType, ClientId, ClientSecret, IssuerUrl};
use serde::{Deserialize, Serialize};

use crate::SsoError;

#[allow(clippy::unwrap_used)]
pub static GOOGLE_ISSUER_URL: Lazy<IssuerUrl> =
    Lazy::new(|| IssuerUrl::new("https://accounts.google.com".to_string()).unwrap());

#[allow(clippy::unwrap_used)]
pub static APPLE_ISSUER_URL: Lazy<IssuerUrl> =
    Lazy::new(|| IssuerUrl::new("https://appleid.apple.com".to_string()).unwrap());

#[derive(Clone, Debug, Serialize, Deserialize)]
pub struct SsoProviderConfig {
    pub name: String,
    pub label: Option<String>,
    pub provider: SsoInternalProviderConfig,
}

impl SsoProviderConfig {
    pub fn label(&self) -> &str {
        return self
            .label
            .as_deref()
            .unwrap_or_else(|| self.provider.label());
    }
}

#[derive(Clone, Debug, Serialize, Deserialize)]
#[serde(tag = "type")]
pub enum SsoInternalProviderConfig {
    #[serde(rename = "google")]
    Google {
        client_id: ClientId,
        client_secret: ClientSecret,
    },
    #[serde(rename = "apple")]
    Apple {
        client_id: ClientId,
        client_secret: ClientSecret,
        key_id: String,
        team_id: String,
    },
    #[serde(rename = "azure")]
    Azure {
        client_id: ClientId,
        client_secret: ClientSecret,
        tenant: String,
    },
    #[serde(rename = "custom")]
    Custom {
        client_id: ClientId,
        client_secret: ClientSecret,
        issuer_url: IssuerUrl,
        scopes: Vec<String>,
<<<<<<< HEAD
        role_mappings: Option<Vec<(String,String)>>,
=======
        additional_trusted_audiences: Option<Vec<String>>,
>>>>>>> 75a2b8c5
    },
}

#[derive(Debug, Serialize)]
struct AppleIDClaims<'a> {
    sub: &'a str,
    aud: &'a str,
    exp: usize,
    nbf: usize,
    iss: &'a str,
}

impl SsoInternalProviderConfig {
    #[inline]
    pub fn label(&self) -> &'static str {
        match self {
            SsoInternalProviderConfig::Google { .. } => "Google",
            SsoInternalProviderConfig::Apple { .. } => "Apple",
            SsoInternalProviderConfig::Azure { .. } => "Azure",
            SsoInternalProviderConfig::Custom { .. } => "SSO",
        }
    }

    #[inline]
    pub fn client_id(&self) -> &ClientId {
        match self {
            SsoInternalProviderConfig::Google { client_id, .. }
            | SsoInternalProviderConfig::Apple { client_id, .. }
            | SsoInternalProviderConfig::Azure { client_id, .. }
            | SsoInternalProviderConfig::Custom { client_id, .. } => client_id,
        }
    }

    #[inline]
    pub fn client_secret(&self) -> Result<ClientSecret, SsoError> {
        Ok(match self {
            SsoInternalProviderConfig::Google { client_secret, .. }
            | SsoInternalProviderConfig::Azure { client_secret, .. }
            | SsoInternalProviderConfig::Custom { client_secret, .. } => client_secret.clone(),
            SsoInternalProviderConfig::Apple {
                client_secret,
                client_id,
                key_id,
                team_id,
            } => {
                let key_content =
                    BASE64
                        .decode(client_secret.secret().as_bytes())
                        .map_err(|e| {
                            SsoError::ConfigError(format!(
                                "could not decode base64 client_secret: {e}"
                            ))
                        })?;
                let key = jsonwebtoken::EncodingKey::from_ec_pem(&key_content).map_err(|e| {
                    SsoError::ConfigError(format!(
                        "could not parse client_secret as a private key: {e}"
                    ))
                })?;
                let mut header = jsonwebtoken::Header::new(jsonwebtoken::Algorithm::ES256);
                header.kid = Some(key_id.into());

                #[allow(clippy::unwrap_used)]
                ClientSecret::new(jsonwebtoken::encode(
                    &header,
                    &AppleIDClaims {
                        aud: &APPLE_ISSUER_URL,
                        sub: client_id,
                        exp: SystemTime::now()
                            .duration_since(SystemTime::UNIX_EPOCH)
                            .unwrap()
                            .as_secs() as usize
                            + 600,
                        nbf: SystemTime::now()
                            .duration_since(SystemTime::UNIX_EPOCH)
                            .unwrap()
                            .as_secs() as usize,
                        iss: team_id,
                    },
                    &key,
                )?)
            }
        })
    }

    #[inline]
    pub fn issuer_url(&self) -> Result<IssuerUrl, SsoError> {
        Ok(match self {
            SsoInternalProviderConfig::Google { .. } => GOOGLE_ISSUER_URL.clone(),
            SsoInternalProviderConfig::Apple { .. } => APPLE_ISSUER_URL.clone(),
            SsoInternalProviderConfig::Azure { tenant, .. } => {
                IssuerUrl::new(format!("https://login.microsoftonline.com/{tenant}/v2.0"))?
            }
            SsoInternalProviderConfig::Custom { issuer_url, .. } => issuer_url.clone(),
        })
    }

    #[inline]
    pub fn scopes(&self) -> Vec<String> {
        match self {
            SsoInternalProviderConfig::Google { .. } | SsoInternalProviderConfig::Azure { .. } => {
                vec!["email".to_string()]
            }
            SsoInternalProviderConfig::Custom { scopes, .. } => scopes.clone(),
            SsoInternalProviderConfig::Apple { .. } => vec![],
        }
    }

    #[inline]
    pub fn extra_parameters(&self) -> HashMap<String, String> {
        match self {
            SsoInternalProviderConfig::Google { .. }
            | SsoInternalProviderConfig::Custom { .. }
            | SsoInternalProviderConfig::Azure { .. } => HashMap::new(),
            SsoInternalProviderConfig::Apple { .. } => {
                let mut map = HashMap::new();
                map.insert("response_mode".to_string(), "form_post".to_string());
                map
            }
        }
    }

    #[inline]
    pub fn auth_type(&self) -> AuthType {
        match self {
            SsoInternalProviderConfig::Google { .. }
            | SsoInternalProviderConfig::Custom { .. }
            | SsoInternalProviderConfig::Azure { .. } => AuthType::BasicAuth,
            SsoInternalProviderConfig::Apple { .. } => AuthType::RequestBody,
        }
    }

    #[inline]
    pub fn needs_pkce_verifier(&self) -> bool {
        match self {
            SsoInternalProviderConfig::Google { .. }
            | SsoInternalProviderConfig::Custom { .. }
            | SsoInternalProviderConfig::Azure { .. } => true,
            SsoInternalProviderConfig::Apple { .. } => false,
        }
    }

    #[inline]
<<<<<<< HEAD
    pub fn role_mappings(&self) -> Option<Vec<(String,String)>> {
        match self {
            SsoInternalProviderConfig::Google { .. } => None,
            | SsoInternalProviderConfig::Custom { role_mappings, .. } => role_mappings.clone(),
            | SsoInternalProviderConfig::Azure { .. } => None,
            SsoInternalProviderConfig::Apple { .. } => None,
=======
    pub fn additional_trusted_audiences(&self) -> Option<&Vec<String>> {
        match self {
            SsoInternalProviderConfig::Custom {
                additional_trusted_audiences,
                ..
            } => additional_trusted_audiences.as_ref(),
            _ => None,
>>>>>>> 75a2b8c5
        }
    }
}<|MERGE_RESOLUTION|>--- conflicted
+++ resolved
@@ -59,11 +59,8 @@
         client_secret: ClientSecret,
         issuer_url: IssuerUrl,
         scopes: Vec<String>,
-<<<<<<< HEAD
         role_mappings: Option<Vec<(String,String)>>,
-=======
         additional_trusted_audiences: Option<Vec<String>>,
->>>>>>> 75a2b8c5
     },
 }
 
@@ -206,14 +203,16 @@
     }
 
     #[inline]
-<<<<<<< HEAD
     pub fn role_mappings(&self) -> Option<Vec<(String,String)>> {
         match self {
             SsoInternalProviderConfig::Google { .. } => None,
             | SsoInternalProviderConfig::Custom { role_mappings, .. } => role_mappings.clone(),
             | SsoInternalProviderConfig::Azure { .. } => None,
             SsoInternalProviderConfig::Apple { .. } => None,
-=======
+        }
+    }
+
+    #[inline]
     pub fn additional_trusted_audiences(&self) -> Option<&Vec<String>> {
         match self {
             SsoInternalProviderConfig::Custom {
@@ -221,7 +220,6 @@
                 ..
             } => additional_trusted_audiences.as_ref(),
             _ => None,
->>>>>>> 75a2b8c5
         }
     }
 }