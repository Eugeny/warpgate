[package]
edition = "2021"
license = "Apache-2.0"
name = "warpgate-admin"
<<<<<<< HEAD
version = "0.2.2"
=======
version = "0.2.5"
>>>>>>> aa1c5f81

[dependencies]
anyhow = {version = "1.0", features = ["std"]}
async-trait = "0.1"
bytes = "1.1"
chrono = "0.4"
futures = "0.3"
hex = "0.4"
mime_guess = {version = "2.0", default_features = false}
poem = {version = "^1.3.24", features = ["cookie", "session", "anyhow", "rustls", "websocket", "embed"]}
poem-openapi = {version = "^1.3.30", features = ["swagger-ui", "chrono", "uuid", "static-files"]}
russh-keys = {version = "0.22.0-beta.1", features = ["openssl"]}
rust-embed = "6.3"
sea-orm = {version = "^0.8", features = ["sqlx-sqlite", "runtime-tokio-native-tls", "macros"], default-features = false}
serde = "1.0"
serde_json = "1.0"
thiserror = "1.0"
tokio = {version = "1.19", features = ["tracing"]}
tracing = "0.1"
uuid = {version = "0.8", features = ["v4", "serde"]}
warpgate-common = {version = "*", path = "../warpgate-common"}
warpgate-db-entities = {version = "*", path = "../warpgate-db-entities"}
warpgate-protocol-ssh = {version = "*", path = "../warpgate-protocol-ssh"}<|MERGE_RESOLUTION|>--- conflicted
+++ resolved
@@ -2,11 +2,7 @@
 edition = "2021"
 license = "Apache-2.0"
 name = "warpgate-admin"
-<<<<<<< HEAD
-version = "0.2.2"
-=======
 version = "0.2.5"
->>>>>>> aa1c5f81
 
 [dependencies]
 anyhow = {version = "1.0", features = ["std"]}
