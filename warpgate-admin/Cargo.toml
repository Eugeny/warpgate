[package]
edition = "2021"
license = "Apache-2.0"
name = "warpgate-admin"
version = "0.3.0"

[dependencies]
anyhow = { version = "1.0", features = ["std"] }
async-trait = "0.1"
bytes = "1.1"
chrono = "0.4"
futures = "0.3"
hex = "0.4"
mime_guess = { version = "2.0", default_features = false }
poem = { version = "^1.3.30", features = [
    "cookie",
    "session",
    "anyhow",
    "websocket",
] }
poem-openapi = { version = "^2.0.4", features = [
    "swagger-ui",
    "chrono",
    "uuid",
    "static-files",
] }
russh-keys = { version = "0.22.0-beta.3", features = ["openssl"] }
rust-embed = "6.3"
sea-orm = { version = "^0.9", features = [
    "sqlx-sqlite",
    "runtime-tokio-native-tls",
    "macros",
], default-features = false }
serde = "1.0"
serde_json = "1.0"
thiserror = "1.0"
<<<<<<< HEAD
tokio = { version = "1.19", features = ["tracing"] }
=======
tokio = {version = "1.20", features = ["tracing"]}
>>>>>>> 0e5ad669
tracing = "0.1"
uuid = { version = "1.0", features = ["v4", "serde"] }
warpgate-common = { version = "*", path = "../warpgate-common" }
warpgate-db-entities = { version = "*", path = "../warpgate-db-entities" }
warpgate-protocol-ssh = { version = "*", path = "../warpgate-protocol-ssh" }
warpgate-web = { version = "*", path = "../warpgate-web" }
regex = "1.5"<|MERGE_RESOLUTION|>--- conflicted
+++ resolved
@@ -34,11 +34,7 @@
 serde = "1.0"
 serde_json = "1.0"
 thiserror = "1.0"
-<<<<<<< HEAD
-tokio = { version = "1.19", features = ["tracing"] }
-=======
 tokio = {version = "1.20", features = ["tracing"]}
->>>>>>> 0e5ad669
 tracing = "0.1"
 uuid = { version = "1.0", features = ["v4", "serde"] }
 warpgate-common = { version = "*", path = "../warpgate-common" }
