use std::borrow::Cow;
use std::collections::hash_map::Entry::Vacant;
use std::collections::{HashMap, HashSet};
use std::net::{Ipv4Addr, SocketAddr};
use std::pin::Pin;
use std::str::FromStr;
use std::sync::Arc;
use std::task::Poll;

use ansi_term::Colour;
use anyhow::{Context, Result};
use bimap::BiMap;
use bytes::Bytes;
use futures::Future;
use russh::{CryptoVec, MethodSet, Sig};
use russh_keys::key::PublicKey;
use russh_keys::PublicKeyBase64;
use tokio::sync::mpsc::{UnboundedReceiver, UnboundedSender};
use tokio::sync::{broadcast, oneshot, Mutex};
use tracing::*;
use uuid::Uuid;
use warpgate_common::auth::{AuthCredential, AuthSelector, AuthState, CredentialKind};
use warpgate_common::eventhub::{EventHub, EventSender};
use warpgate_common::recordings::{
    self, ConnectionRecorder, TerminalRecorder, TerminalRecordingStreamId, TrafficConnectionParams,
    TrafficRecorder,
};
use warpgate_common::{
    authorize_ticket, AuthResult, Secret, Services, SessionId, SshHostKeyVerificationMode, Target,
    TargetOptions, TargetSSHOptions, WarpgateServerHandle,
};

use super::channel_writer::ChannelWriter;
use super::russh_handler::ServerHandlerEvent;
use super::service_output::ServiceOutput;
use super::session_handle::SessionHandleCommand;
use crate::compat::ContextExt;
use crate::server::service_output::ERASE_PROGRESS_SPINNER;
use crate::{
    ChannelOperation, ConnectionError, DirectTCPIPParams, PtyRequest, RCCommand, RCCommandReply,
    RCEvent, RCState, RemoteClient, ServerChannelId, SshClientError, X11Request,
};

#[derive(Clone)]
#[allow(clippy::large_enum_variant)]
enum TargetSelection {
    None,
    NotFound(String),
    Found(Target, TargetSSHOptions),
}

#[derive(Debug)]
enum Event {
    Command(SessionHandleCommand),
    ServerHandler(ServerHandlerEvent),
    ConsoleInput(Bytes),
    ServiceOutput(Bytes),
    Client(RCEvent),
}

enum KeyboardInteractiveState {
    None,
    OtpRequested,
    WebAuthRequested(broadcast::Receiver<AuthResult>),
}

pub struct ServerSession {
    pub id: SessionId,
    username: Option<String>,
    session_handle: Option<russh::server::Handle>,
    pty_channels: Vec<Uuid>,
    all_channels: Vec<Uuid>,
    channel_recorders: HashMap<Uuid, TerminalRecorder>,
    channel_map: BiMap<ServerChannelId, Uuid>,
    channel_pty_size_map: HashMap<Uuid, PtyRequest>,
    rc_tx: UnboundedSender<(RCCommand, Option<RCCommandReply>)>,
    rc_abort_tx: UnboundedSender<()>,
    rc_state: RCState,
    remote_address: SocketAddr,
    services: Services,
    server_handle: Arc<Mutex<WarpgateServerHandle>>,
    target: TargetSelection,
    traffic_recorders: HashMap<(String, u32), TrafficRecorder>,
    traffic_connection_recorders: HashMap<Uuid, ConnectionRecorder>,
    hub: EventHub<Event>,
    event_sender: EventSender<Event>,
    service_output: ServiceOutput,
    channel_writer: ChannelWriter,
    auth_state: Option<Arc<Mutex<AuthState>>>,
    keyboard_interactive_state: KeyboardInteractiveState,
}

fn session_debug_tag(id: &SessionId, remote_address: &SocketAddr) -> String {
    format!("[{} - {}]", id, remote_address)
}

impl std::fmt::Debug for ServerSession {
    fn fmt(&self, f: &mut std::fmt::Formatter<'_>) -> std::fmt::Result {
        write!(f, "{}", session_debug_tag(&self.id, &self.remote_address))
    }
}

impl ServerSession {
    pub async fn new(
        remote_address: SocketAddr,
        services: &Services,
        server_handle: Arc<Mutex<WarpgateServerHandle>>,
        mut session_handle_rx: UnboundedReceiver<SessionHandleCommand>,
        mut handler_event_rx: UnboundedReceiver<ServerHandlerEvent>,
    ) -> Result<impl Future<Output = Result<()>>> {
        let id = server_handle.lock().await.id();

        let _span = info_span!("SSH", session=%id);
        let _enter = _span.enter();

        let mut rc_handles = RemoteClient::create(id, services.clone());

        let (hub, event_sender) = EventHub::setup();
        let mut event_sub = hub
            .subscribe(|e| !matches!(e, Event::ConsoleInput(_)))
            .await;

        let mut this = Self {
            id,
            username: None,
            session_handle: None,
            pty_channels: vec![],
            all_channels: vec![],
            channel_recorders: HashMap::new(),
            channel_map: BiMap::new(),
            channel_pty_size_map: HashMap::new(),
            rc_tx: rc_handles.command_tx.clone(),
            rc_abort_tx: rc_handles.abort_tx,
            rc_state: RCState::NotInitialized,
            remote_address,
            services: services.clone(),
            server_handle,
            target: TargetSelection::None,
            traffic_recorders: HashMap::new(),
            traffic_connection_recorders: HashMap::new(),
            hub,
            event_sender: event_sender.clone(),
            service_output: ServiceOutput::new(),
            channel_writer: ChannelWriter::new(),
            auth_state: None,
            keyboard_interactive_state: KeyboardInteractiveState::None,
        };

        let mut so_rx = this.service_output.subscribe();
        let so_sender = event_sender.clone();
        tokio::spawn(async move {
            loop {
                match so_rx.recv().await {
                    Ok(data) => {
                        if so_sender
                            .send_once(Event::ServiceOutput(data))
                            .await
                            .is_err()
                        {
                            break;
                        }
                    }
                    Err(broadcast::error::RecvError::Closed) => break,
                    Err(_) => (),
                }
            }
        });

        let name = format!("SSH {} session control", id);
        tokio::task::Builder::new().name(&name).spawn({
            let sender = event_sender.clone();
            async move {
                while let Some(command) = session_handle_rx.recv().await {
                    if sender.send_once(Event::Command(command)).await.is_err() {
                        break;
                    }
                }
            }
        });

        let name = format!("SSH {} client events", id);
        tokio::task::Builder::new().name(&name).spawn({
            let sender = event_sender.clone();
            async move {
                while let Some(e) = rc_handles.event_rx.recv().await {
                    if sender.send_once(Event::Client(e)).await.is_err() {
                        break;
                    }
                }
            }
        });

        let name = format!("SSH {} server handler events", id);
        tokio::task::Builder::new().name(&name).spawn({
            let sender = event_sender.clone();
            async move {
                while let Some(e) = handler_event_rx.recv().await {
                    if sender.send_once(Event::ServerHandler(e)).await.is_err() {
                        break;
                    }
                }
            }
        });

        Ok(async move {
            while let Some(event) = event_sub.recv().await {
                match event {
                    Event::Client(RCEvent::Done) => break,
                    Event::ServerHandler(ServerHandlerEvent::Disconnect) => break,
                    event => this.handle_event(event).await?,
                }
            }
            debug!("No more events");
            Ok::<_, anyhow::Error>(())
        })
    }

    async fn get_auth_state(&mut self, username: &str) -> Result<Arc<Mutex<AuthState>>> {
        #[allow(clippy::unwrap_used)]
        if self.auth_state.is_none()
            || self.auth_state.as_ref().unwrap().lock().await.username() != username
        {
            let state = self
                .services
                .auth_state_store
                .lock()
                .await
                .create(username, crate::PROTOCOL_NAME)
                .await?
                .1;
            self.auth_state = Some(state);
        }
        #[allow(clippy::unwrap_used)]
        Ok(self.auth_state.as_ref().map(Clone::clone).unwrap())
    }

    pub fn make_logging_span(&self) -> tracing::Span {
        match self.username {
            Some(ref username) => info_span!("SSH", session=%self.id, session_username=%username),
            None => info_span!("SSH", session=%self.id),
        }
    }

    fn map_channel(&self, ch: &ServerChannelId) -> Result<Uuid> {
        self.channel_map
            .get_by_left(ch)
            .cloned()
            .ok_or_else(|| anyhow::anyhow!("Channel not known"))
    }

    fn map_channel_reverse(&self, ch: &Uuid) -> Result<ServerChannelId> {
        self.channel_map
            .get_by_right(ch)
            .cloned()
            .ok_or_else(|| anyhow::anyhow!("Channel not known"))
    }

    pub async fn emit_service_message(&mut self, msg: &str) -> Result<()> {
        debug!("Service message: {}", msg);

        self.service_output.emit_output(Bytes::from(format!(
            "{}{} {}\r\n",
            ERASE_PROGRESS_SPINNER,
            Colour::Black.on(Colour::White).paint(" Warpgate "),
            msg.replace('\n', "\r\n"),
        )));

        Ok(())
    }

    pub async fn emit_pty_output(&mut self, data: &[u8]) -> Result<()> {
        let channels = self.pty_channels.clone();
        for channel in channels {
            let channel = self.map_channel_reverse(&channel)?;
            if let Some(session) = self.session_handle.clone() {
<<<<<<< HEAD
                self.channel_writer
                    .write(session, channel.0, CryptoVec::from_slice(data));
=======
                // .data() will hang and deadlock us if the mpsc capacity is exhausted
                let data = CryptoVec::from_slice(data);
                tokio::spawn(async move { session.data(channel.0, data).await });
>>>>>>> c74dc777
            }
        }
        Ok(())
    }

    pub async fn maybe_connect_remote(&mut self) -> Result<()> {
        match self.target.clone() {
            TargetSelection::None => {
                anyhow::bail!("Invalid session state (target not set)")
            }
            TargetSelection::NotFound(name) => {
                self.emit_service_message(&format!("Selected target not found: {name}"))
                    .await?;
                self.disconnect_server().await;
                anyhow::bail!("Target not found: {}", name);
            }
            TargetSelection::Found(target, ssh_options) => {
                if self.rc_state == RCState::NotInitialized {
                    self.connect_remote(target, ssh_options).await?;
                }
            }
        }
        Ok(())
    }

    async fn connect_remote(
        &mut self,
        target: Target,
        ssh_options: TargetSSHOptions,
    ) -> Result<()> {
        self.rc_state = RCState::Connecting;
        self.send_command(RCCommand::Connect(ssh_options))
            .map_err(|_| anyhow::anyhow!("cannot send command"))?;
        self.service_output.show_progress();
        self.emit_service_message(&format!("Selected target: {}", target.name))
            .await?;

        Ok(())
    }

    async fn handle_event(&mut self, event: Event) -> Result<()> {
        match event {
            Event::Client(e) => {
                debug!(event=?e, "Event");
                let span = self.make_logging_span();
                if let Err(err) = self.handle_remote_event(e).instrument(span).await {
                    error!("Event handler error: {:?}", err);
                    // break;
                }
            }
            Event::ServerHandler(e) => {
                let span = self.make_logging_span();
                if let Err(err) = self.handle_server_handler_event(e).instrument(span).await {
                    error!("Event handler error: {:?}", err);
                    // break;
                }
            }
            Event::Command(command) => {
                debug!(?command, "Session control");
                if let Err(err) = self.handle_session_control(command).await {
                    error!("Event handler error: {:?}", err);
                    // break;
                }
            }
            Event::ServiceOutput(data) => {
                let _ = self.emit_pty_output(&data).await;
            }
            Event::ConsoleInput(_) => (),
        }
        Ok(())
    }

    async fn handle_server_handler_event(&mut self, event: ServerHandlerEvent) -> Result<()> {
        match event {
            ServerHandlerEvent::Authenticated(handle) => {
                self.session_handle = Some(handle.0);
            }

            ServerHandlerEvent::ChannelOpenSession(server_channel_id, reply) => {
                let channel = Uuid::new_v4();
                self.channel_map.insert(server_channel_id, channel);

                info!(%channel, "Opening session channel");
                return match self
                    .send_command_and_wait(RCCommand::Channel(channel, ChannelOperation::OpenShell))
                    .await
                {
                    Ok(()) => {
                        self.all_channels.push(channel);
                        let _ = reply.send(true);
                        Ok(())
                    }
                    Err(SshClientError::ChannelFailure) => {
                        let _ = reply.send(false);
                        Ok(())
                    }
                    Err(x) => Err(x.into()),
                };
            }

            ServerHandlerEvent::SubsystemRequest(server_channel_id, name, _) => {
                self._channel_subsystem_request(server_channel_id, name)
                    .await?;
            }

            ServerHandlerEvent::PtyRequest(server_channel_id, request, _) => {
                let channel_id = self.map_channel(&server_channel_id)?;
                self.channel_pty_size_map
                    .insert(channel_id, request.clone());
                if let Some(recorder) = self.channel_recorders.get_mut(&channel_id) {
                    if let Err(error) = recorder
                        .write_pty_resize(request.col_width, request.row_height)
                        .await
                    {
                        error!(%channel_id, ?error, "Failed to record terminal data");
                        self.channel_recorders.remove(&channel_id);
                    }
                }
                self.send_command_and_wait(RCCommand::Channel(
                    channel_id,
                    ChannelOperation::RequestPty(request),
                ))
                .await?;
                let _ = self
                    .session_handle
                    .as_mut()
                    .context("Invalid session state")?
                    .channel_success(server_channel_id.0)
                    .await;
                self.pty_channels.push(channel_id);
            }

            ServerHandlerEvent::ShellRequest(server_channel_id, _) => {
                let channel_id = self.map_channel(&server_channel_id)?;
                let _ = self.maybe_connect_remote().await;

                let _ = self.send_command(RCCommand::Channel(
                    channel_id,
                    ChannelOperation::RequestShell,
                ));

                self.start_terminal_recording(
                    channel_id,
                    format!("shell-channel-{}", server_channel_id.0),
                )
                .await;

                info!(%channel_id, "Opening shell");

                let _ = self
                    .session_handle
                    .as_mut()
                    .context("Invalid session state")?
                    .channel_success(server_channel_id.0)
                    .await;
            }

            ServerHandlerEvent::AuthPublicKey(username, key, reply) => {
                let _ = reply.send(self._auth_publickey(username, key).await);
            }

            ServerHandlerEvent::AuthPassword(username, password, reply) => {
                let _ = reply.send(self._auth_password(username, password).await);
            }

            ServerHandlerEvent::AuthKeyboardInteractive(username, response, reply) => {
                let _ = reply.send(self._auth_keyboard_interactive(username, response).await);
            }

            ServerHandlerEvent::Data(channel, data, _) => {
                self._data(channel, data).await?;
            }

            ServerHandlerEvent::ExtendedData(channel, data, code, _) => {
                self._extended_data(channel, code, data).await?;
            }

            ServerHandlerEvent::ChannelClose(channel, _) => {
                self._channel_close(channel).await?;
            }

            ServerHandlerEvent::ChannelEof(channel, _) => {
                self._channel_eof(channel).await?;
            }

            ServerHandlerEvent::WindowChangeRequest(channel, request, _) => {
                self._window_change_request(channel, request).await?;
            }

            ServerHandlerEvent::Signal(channel, signal, _) => {
                self._channel_signal(channel, signal).await?;
            }

            ServerHandlerEvent::ExecRequest(channel, data, _) => {
                self._channel_exec_request(channel, data).await?;
            }

            ServerHandlerEvent::ChannelOpenDirectTcpIp(channel, params, reply) => {
                let _ = reply.send(self._channel_open_direct_tcpip(channel, params).await?);
            }

            ServerHandlerEvent::EnvRequest(channel, name, value, _) => {
                self._channel_env_request(channel, name, value).await?;
            }

            ServerHandlerEvent::X11Request(channel, request, _) => {
                self._channel_x11_request(channel, request).await?;
            }

            ServerHandlerEvent::Disconnect => (),
        }

        Ok(())
    }

    pub async fn handle_session_control(&mut self, command: SessionHandleCommand) -> Result<()> {
        match command {
            SessionHandleCommand::Close => {
                let _ = self.emit_service_message("Session closed by admin").await;
                info!("Session closed by admin");
                self.request_disconnect().await;
                self.disconnect_server().await;
            }
        }
        Ok(())
    }

    pub async fn handle_remote_event(&mut self, event: RCEvent) -> Result<()> {
        match event {
            RCEvent::State(state) => {
                self.rc_state = state;
                match &self.rc_state {
                    RCState::Connected => {
                        self.service_output.hide_progress().await;
                        self.service_output.emit_output(Bytes::from(format!(
                            "{}{}\r\n",
                            ERASE_PROGRESS_SPINNER,
                            Colour::Black
                                .on(Colour::Green)
                                .paint(" ✓ Warpgate connected ")
                        )));
                    }
                    RCState::Disconnected => {
                        self.service_output.hide_progress().await;
                        self.disconnect_server().await;
                    }
                    _ => {}
                }
            }
            RCEvent::ConnectionError(error) => {
                self.service_output.hide_progress().await;

                match error {
                    ConnectionError::HostKeyMismatch {
                        received_key_type,
                        received_key_base64,
                        known_key_type,
                        known_key_base64,
                    } => {
                        let msg = format!(
                            concat!(
                                "Host key doesn't match the stored one.\n",
                                "Stored key   ({}): {}\n",
                                "Received key ({}): {}",
                            ),
                            known_key_type,
                            known_key_base64,
                            received_key_type,
                            received_key_base64
                        );
                        self.emit_service_message(&msg).await?;
                        self.emit_service_message(
                            "If you know that the key is correct (e.g. it has been changed),",
                        )
                        .await?;
                        self.emit_service_message(
                        "you can remove the old key in the Warpgate management UI and try again",
                    )
                    .await?;
                    }
                    error => {
                        self.service_output.emit_output(Bytes::from(format!(
                            "{}{} {}\r\n",
                            ERASE_PROGRESS_SPINNER,
                            Colour::Black.on(Colour::Red).paint(" Connection failed "),
                            error
                        )));
                    }
                }
            }
            RCEvent::Error(e) => {
                self.service_output.hide_progress().await;
                let _ = self.emit_service_message(&format!("Error: {e}")).await;
                self.disconnect_server().await;
            }
            RCEvent::Output(channel, data) => {
                if let Some(recorder) = self.channel_recorders.get_mut(&channel) {
                    if let Err(error) = recorder
                        .write(TerminalRecordingStreamId::Output, &data)
                        .await
                    {
                        error!(%channel, ?error, "Failed to record terminal data");
                        self.channel_recorders.remove(&channel);
                    }
                }

                if let Some(recorder) = self.traffic_connection_recorders.get_mut(&channel) {
                    if let Err(error) = recorder.write_rx(&data).await {
                        error!(%channel, ?error, "Failed to record traffic data");
                        self.traffic_connection_recorders.remove(&channel);
                    }
                }

                let server_channel_id = self.map_channel_reverse(&channel)?;
                if let Some(session) = self.session_handle.as_mut() {
                    let _ = session
                        .data(server_channel_id.0, CryptoVec::from_slice(&data))
                        .await;
                }
            }
            RCEvent::Success(channel) => {
                let server_channel_id = self.map_channel_reverse(&channel)?;
                self.maybe_with_session(|handle| async move {
                    handle
                        .channel_success(server_channel_id.0)
                        .await
                        .context("failed to send data")
                })
                .await?;
            }
            RCEvent::ChannelFailure(channel) => {
                let server_channel_id = self.map_channel_reverse(&channel)?;
                self.maybe_with_session(|handle| async move {
                    handle
                        .channel_failure(server_channel_id.0)
                        .await
                        .context("failed to send data")
                })
                .await?;
            }
            RCEvent::Close(channel) => {
                let server_channel_id = self.map_channel_reverse(&channel)?;
                let _ = self
                    .maybe_with_session(|handle| async move {
                        handle
                            .close(server_channel_id.0)
                            .await
                            .context("failed to close ch")
                    })
                    .await;
            }
            RCEvent::Eof(channel) => {
                let server_channel_id = self.map_channel_reverse(&channel)?;
                self.maybe_with_session(|handle| async move {
                    handle
                        .eof(server_channel_id.0)
                        .await
                        .context("failed to send eof")
                })
                .await?;
            }
            RCEvent::ExitStatus(channel, code) => {
                let server_channel_id = self.map_channel_reverse(&channel)?;
                self.maybe_with_session(|handle| async move {
                    handle
                        .exit_status_request(server_channel_id.0, code)
                        .await
                        .context("failed to send exit status")
                })
                .await?;
            }
            RCEvent::ExitSignal {
                channel,
                signal_name,
                core_dumped,
                error_message,
                lang_tag,
            } => {
                let server_channel_id = self.map_channel_reverse(&channel)?;
                self.maybe_with_session(|handle| async move {
                    handle
                        .exit_signal_request(
                            server_channel_id.0,
                            signal_name,
                            core_dumped,
                            error_message,
                            lang_tag,
                        )
                        .await
                        .context("failed to send exit status")?;
                    Ok(())
                })
                .await?;
            }
            RCEvent::Done => {}
            RCEvent::ExtendedData { channel, data, ext } => {
                if let Some(recorder) = self.channel_recorders.get_mut(&channel) {
                    if let Err(error) = recorder
                        .write(TerminalRecordingStreamId::Error, &data)
                        .await
                    {
                        error!(%channel, ?error, "Failed to record session data");
                        self.channel_recorders.remove(&channel);
                    }
                }
                let server_channel_id = self.map_channel_reverse(&channel)?;
                self.maybe_with_session(|handle| async move {
                    handle
                        .extended_data(server_channel_id.0, ext, CryptoVec::from_slice(&data))
                        .await
                        .map_err(|_| ())
                        .context("failed to send extended data")?;
                    Ok(())
                })
                .await?;
            }
            RCEvent::HostKeyReceived(key) => {
                self.emit_service_message(&format!(
                    "Host key ({}): {}",
                    key.name(),
                    key.public_key_base64()
                ))
                .await?;
            }
            RCEvent::HostKeyUnknown(key, reply) => {
                self.handle_unknown_host_key(key, reply).await?;
            }
        }
        Ok(())
    }

    async fn handle_unknown_host_key(
        &mut self,
        key: PublicKey,
        reply: oneshot::Sender<bool>,
    ) -> Result<()> {
        self.service_output.hide_progress().await;

        let mode = self
            .services
            .config
            .lock()
            .await
            .store
            .ssh
            .host_key_verification;

        if mode == SshHostKeyVerificationMode::AutoAccept {
            let _ = reply.send(true);
            info!("Accepted untrusted host key (auto-accept is enabled)");
            return Ok(());
        }

        if mode == SshHostKeyVerificationMode::AutoReject {
            let _ = reply.send(false);
            info!("Rejected untrusted host key (auto-reject is enabled)");
            return Ok(());
        }

        if self.pty_channels.is_empty() {
            warn!("Target host key is not trusted, but there is no active PTY channel to show the trust prompt on.");
            warn!(
                "Connect to this target with an interactive session once to accept the host key."
            );
            self.request_disconnect().await;
            anyhow::bail!("No PTY channel to show an interactive prompt on")
        }

        self.emit_service_message(&format!(
            "There is no trusted {} key for this host.",
            key.name()
        ))
        .await?;
        self.emit_service_message("Trust this key? (y/n)").await?;

        let mut sub = self
            .hub
            .subscribe(|e| matches!(e, Event::ConsoleInput(_)))
            .await;

        let mut service_output = self.service_output.clone();
        tokio::spawn(async move {
            loop {
                match sub.recv().await {
                    Some(Event::ConsoleInput(data)) => {
                        if data == "y".as_bytes() {
                            let _ = reply.send(true);
                            break;
                        } else if data == "n".as_bytes() {
                            let _ = reply.send(false);
                            break;
                        }
                    }
                    None => break,
                    _ => (),
                }
            }
            service_output.show_progress();
        });

        Ok(())
    }

    async fn maybe_with_session<'a, FN, FT, R>(&'a mut self, f: FN) -> Result<Option<R>>
    where
        FN: FnOnce(&'a mut russh::server::Handle) -> FT + 'a,
        FT: futures::Future<Output = Result<R>>,
    {
        if let Some(handle) = &mut self.session_handle {
            return Ok(Some(f(handle).await?));
        }
        Ok(None)
    }

    async fn _channel_open_direct_tcpip(
        &mut self,
        channel: ServerChannelId,
        params: DirectTCPIPParams,
    ) -> Result<bool> {
        let uuid = Uuid::new_v4();
        self.channel_map.insert(channel, uuid);

        info!(%channel, "Opening direct TCP/IP channel from {}:{} to {}:{}", params.originator_address, params.originator_port, params.host_to_connect, params.port_to_connect);

        match self
            .send_command_and_wait(RCCommand::Channel(
                uuid,
                ChannelOperation::OpenDirectTCPIP(params.clone()),
            ))
            .await
        {
            Ok(()) => {
                self.all_channels.push(uuid);

                let recorder = self
                    .traffic_recorder_for(&params.host_to_connect, params.port_to_connect)
                    .await;
                if let Some(recorder) = recorder {
                    #[allow(clippy::unwrap_used)]
                    let mut recorder = recorder.connection(TrafficConnectionParams {
                        dst_addr: Ipv4Addr::from_str("2.2.2.2").unwrap(),
                        dst_port: params.port_to_connect as u16,
                        src_addr: Ipv4Addr::from_str("1.1.1.1").unwrap(),
                        src_port: params.originator_port as u16,
                    });
                    if let Err(error) = recorder.write_connection_setup().await {
                        error!(%channel, ?error, "Failed to record connection setup");
                    }
                    self.traffic_connection_recorders.insert(uuid, recorder);
                }

                Ok(true)
            }
            Err(SshClientError::ChannelFailure) => Ok(false),
            Err(x) => Err(x.into()),
        }
    }

    async fn _window_change_request(
        &mut self,
        server_channel_id: ServerChannelId,
        request: PtyRequest,
    ) -> Result<()> {
        let channel_id = self.map_channel(&server_channel_id)?;
        self.channel_pty_size_map
            .insert(channel_id, request.clone());
        if let Some(recorder) = self.channel_recorders.get_mut(&channel_id) {
            if let Err(error) = recorder
                .write_pty_resize(request.col_width, request.row_height)
                .await
            {
                error!(%channel_id, ?error, "Failed to record terminal data");
                self.channel_recorders.remove(&channel_id);
            }
        }
        self.send_command_and_wait(RCCommand::Channel(
            channel_id,
            ChannelOperation::ResizePty(request),
        ))
        .await?;
        Ok(())
    }

    async fn _channel_exec_request(
        &mut self,
        server_channel_id: ServerChannelId,
        data: Bytes,
    ) -> Result<()> {
        let channel_id = self.map_channel(&server_channel_id)?;
        match std::str::from_utf8(&data) {
            Err(e) => {
                error!(channel=%channel_id, ?data, "Requested exec - invalid UTF-8");
                anyhow::bail!(e)
            }
            Ok::<&str, _>(command) => {
                debug!(channel=%channel_id, %command, "Requested exec");
                let _ = self.maybe_connect_remote().await;
                let _ = self.send_command(RCCommand::Channel(
                    channel_id,
                    ChannelOperation::RequestExec(command.to_string()),
                ));
            }
        }

        self.start_terminal_recording(channel_id, format!("exec-channel-{}", server_channel_id.0))
            .await;
        Ok(())
    }

    async fn start_terminal_recording(&mut self, channel_id: Uuid, name: String) {
        match async {
            let mut recorder = self
                .services
                .recordings
                .lock()
                .await
                .start::<TerminalRecorder>(&self.id, name)
                .await?;
            if let Some(request) = self.channel_pty_size_map.get(&channel_id) {
                recorder
                    .write_pty_resize(request.col_width, request.row_height)
                    .await?;
            }
            Ok::<_, recordings::Error>(recorder)
        }
        .await
        {
            Ok(recorder) => {
                self.channel_recorders.insert(channel_id, recorder);
            }
            Err(error) => match error {
                recordings::Error::Disabled => (),
                error => error!(channel=%channel_id, ?error, "Failed to start recording"),
            },
        }
    }

    async fn _channel_x11_request(
        &mut self,
        server_channel_id: ServerChannelId,
        request: X11Request,
    ) -> Result<()> {
        let channel_id = self.map_channel(&server_channel_id)?;
        debug!(channel=%channel_id, "Requested X11");
        let _ = self.maybe_connect_remote().await;
        self.send_command_and_wait(RCCommand::Channel(
            channel_id,
            ChannelOperation::RequestX11(request),
        ))
        .await?;
        Ok(())
    }

    async fn _channel_env_request(
        &mut self,
        server_channel_id: ServerChannelId,
        name: String,
        value: String,
    ) -> Result<()> {
        let channel_id = self.map_channel(&server_channel_id)?;
        debug!(channel=%channel_id, %name, %value, "Environment");
        self.send_command_and_wait(RCCommand::Channel(
            channel_id,
            ChannelOperation::RequestEnv(name, value),
        ))
        .await?;
        Ok(())
    }

    async fn traffic_recorder_for(
        &mut self,
        host: &str,
        port: u32,
    ) -> Option<&mut TrafficRecorder> {
        let host = host.to_owned();
        if let Vacant(e) = self.traffic_recorders.entry((host.clone(), port)) {
            match self
                .services
                .recordings
                .lock()
                .await
                .start(&self.id, format!("direct-tcpip-{host}-{port}"))
                .await
            {
                Ok(recorder) => {
                    e.insert(recorder);
                }
                Err(error) => {
                    error!(%host, %port, ?error, "Failed to start recording");
                }
            }
        }
        self.traffic_recorders.get_mut(&(host, port))
    }

<<<<<<< HEAD
    async fn _channel_subsystem_request(
=======
    pub async fn _channel_shell_request_nowait(
        &mut self,
        server_channel_id: ServerChannelId,
    ) -> Result<()> {
        let channel_id = self.map_channel(&server_channel_id)?;
        let _ = self.maybe_connect_remote().await;

        let _ = self.send_command(RCCommand::Channel(
            channel_id,
            ChannelOperation::RequestShell,
        ));

        self.start_terminal_recording(channel_id, format!("shell-channel-{}", server_channel_id.0))
            .await;

        info!(%channel_id, "Opening shell");

        let _ = self
            .session_handle
            .as_mut()
            .context("Invalid session state")?
            .channel_success(server_channel_id.0)
            .await;

        Ok(())
    }

    pub async fn _channel_shell_request_begin(
        &mut self,
        server_channel_id: ServerChannelId,
    ) -> Result<PendingCommand> {
        let channel_id = self.map_channel(&server_channel_id)?;
        let _ = self.maybe_connect_remote().await;
        Ok(self.send_command_and_wait(RCCommand::Channel(
            channel_id,
            ChannelOperation::RequestShell,
        )))
    }

    pub async fn _channel_shell_request_finish(
        &mut self,
        server_channel_id: ServerChannelId,
    ) -> Result<()> {
        let channel_id = self.map_channel(&server_channel_id)?;
        self.start_terminal_recording(channel_id, format!("shell-channel-{}", server_channel_id.0))
            .await;

        info!(%channel_id, "Opening shell");
        let session = self
            .session_handle
            .clone()
            .context("Invalid session state")?;
        tokio::spawn(async move { session.channel_success(server_channel_id.0).await });
        Ok(())
    }

    pub async fn _channel_subsystem_request(
>>>>>>> c74dc777
        &mut self,
        server_channel_id: ServerChannelId,
        name: String,
    ) -> Result<()> {
        let channel_id = self.map_channel(&server_channel_id)?;
        info!(channel=%channel_id, "Requesting subsystem {}", &name);
        let _ = self.maybe_connect_remote().await;
        self.send_command_and_wait(RCCommand::Channel(
            channel_id,
            ChannelOperation::RequestSubsystem(name),
        ))
        .await?;
        Ok(())
    }

    async fn _data(&mut self, server_channel_id: ServerChannelId, data: Bytes) -> Result<()> {
        let channel_id = self.map_channel(&server_channel_id)?;
        debug!(channel=%server_channel_id.0, ?data, "Data");
        if self.rc_state == RCState::Connecting && data.first() == Some(&3) {
            info!(channel=%channel_id, "User requested connection abort (Ctrl-C)");
            self.request_disconnect().await;
            return Ok(());
        }

        if let Some(recorder) = self.channel_recorders.get_mut(&channel_id) {
            if let Err(error) = recorder
                .write(TerminalRecordingStreamId::Input, &data)
                .await
            {
                error!(channel=%channel_id, ?error, "Failed to record terminal data");
                self.channel_recorders.remove(&channel_id);
            }
        }

        if let Some(recorder) = self.traffic_connection_recorders.get_mut(&channel_id) {
            if let Err(error) = recorder.write_tx(&data).await {
                error!(channel=%channel_id, ?error, "Failed to record traffic data");
                self.traffic_connection_recorders.remove(&channel_id);
            }
        }

        if self.pty_channels.contains(&channel_id) {
            let _ = self
                .event_sender
                .send_once(Event::ConsoleInput(data.clone()))
                .await;
        }

        let _ = self.send_command(RCCommand::Channel(channel_id, ChannelOperation::Data(data)));
        Ok(())
    }

    async fn _extended_data(
        &mut self,
        server_channel_id: ServerChannelId,
        code: u32,
        data: Bytes,
    ) -> Result<()> {
        let channel_id = self.map_channel(&server_channel_id)?;
        debug!(channel=%server_channel_id.0, ?data, "Data");
        let _ = self.send_command_and_wait(RCCommand::Channel(
            channel_id,
            ChannelOperation::ExtendedData { ext: code, data },
        ));
        Ok(())
    }

    async fn _auth_publickey(
        &mut self,
        ssh_username: Secret<String>,
        key: PublicKey,
    ) -> russh::server::Auth {
        let selector: AuthSelector = ssh_username.expose_secret().into();

        info!(
            "Public key auth as {:?} with key {}",
            selector,
            key.public_key_base64()
        );

        match self
            .try_auth(
                &selector,
                Some(AuthCredential::PublicKey {
                    kind: key.name().to_string(),
                    public_key_bytes: Bytes::from(key.public_key_bytes()),
                }),
            )
            .await
        {
            Ok(AuthResult::Accepted { .. }) => russh::server::Auth::Accept,
            Ok(AuthResult::Rejected) => russh::server::Auth::Reject {
                proceed_with_methods: Some(MethodSet::all()),
            },
            Ok(AuthResult::Need(kinds)) => russh::server::Auth::Reject {
                proceed_with_methods: Some(self.get_remaining_auth_methods(kinds)),
            },
            Err(error) => {
                error!(?error, "Failed to verify credentials");
                russh::server::Auth::Reject {
                    proceed_with_methods: None,
                }
            }
        }
    }

    async fn _auth_password(
        &mut self,
        ssh_username: Secret<String>,
        password: Secret<String>,
    ) -> russh::server::Auth {
        let selector: AuthSelector = ssh_username.expose_secret().into();
        info!("Password auth as {:?}", selector);

        match self
            .try_auth(&selector, Some(AuthCredential::Password(password)))
            .await
        {
            Ok(AuthResult::Accepted { .. }) => russh::server::Auth::Accept,
            Ok(AuthResult::Rejected) => russh::server::Auth::Reject {
                proceed_with_methods: None,
            },
            Ok(AuthResult::Need(_)) => russh::server::Auth::Reject {
                proceed_with_methods: None,
            },
            Err(error) => {
                error!(?error, "Failed to verify credentials");
                russh::server::Auth::Reject {
                    proceed_with_methods: None,
                }
            }
        }
    }

    async fn _auth_keyboard_interactive(
        &mut self,
        ssh_username: Secret<String>,
        response: Option<Secret<String>>,
    ) -> russh::server::Auth {
        let selector: AuthSelector = ssh_username.expose_secret().into();
        info!("Keyboard-interactive auth as {:?}", selector);

        let cred;
        match &mut self.keyboard_interactive_state {
            KeyboardInteractiveState::None => {
                cred = None;
            }
            KeyboardInteractiveState::OtpRequested => {
                cred = response.map(AuthCredential::Otp);
            }
            KeyboardInteractiveState::WebAuthRequested(event) => {
                cred = None;
                let _ = event.recv().await;
                // the auth state has been updated by now
            }
        }

        self.keyboard_interactive_state = KeyboardInteractiveState::None;

        match self.try_auth(&selector, cred).await {
            Ok(AuthResult::Accepted { .. }) => russh::server::Auth::Accept,
            Ok(AuthResult::Rejected) => russh::server::Auth::Reject {
                proceed_with_methods: None,
            },
            Ok(AuthResult::Need(kinds)) => {
                if kinds.contains(&CredentialKind::Otp) {
                    self.keyboard_interactive_state = KeyboardInteractiveState::OtpRequested;
                    russh::server::Auth::Partial {
                        name: Cow::Borrowed("Two-factor authentication"),
                        instructions: Cow::Borrowed(""),
                        prompts: Cow::Owned(vec![(Cow::Borrowed("One-time password: "), true)]),
                    }
                } else if kinds.contains(&CredentialKind::WebUserApproval) {
                    let Some(auth_state) = self.auth_state.as_ref() else {
                        return russh::server::Auth::Reject { proceed_with_methods: None};
                    };
                    let auth_state_id = *auth_state.lock().await.id();
                    let event = self
                        .services
                        .auth_state_store
                        .lock()
                        .await
                        .subscribe(auth_state_id);
                    self.keyboard_interactive_state =
                        KeyboardInteractiveState::WebAuthRequested(event);

                    let mut login_url = match self
                        .services
                        .config
                        .lock()
                        .await
                        .construct_external_url(None)
                    {
                        Ok(url) => url,
                        Err(error) => {
                            error!(?error, "Failed to construct external URL");
                            return russh::server::Auth::Reject {
                                proceed_with_methods: None,
                            };
                        }
                    };

                    login_url.set_path("@warpgate");
                    login_url.set_fragment(Some(&format!("/login/{auth_state_id}")));

                    russh::server::Auth::Partial {
                        name: Cow::Owned(format!(
                            concat!(
                            "----------------------------------------------------------------\n",
                            "Warpgate authentication: please open {} in your browser\n",
                            "----------------------------------------------------------------\n"
                        ),
                            login_url
                        )),
                        instructions: Cow::Borrowed(""),
                        prompts: Cow::Owned(vec![(Cow::Borrowed("Press Enter when done: "), true)]),
                    }
                } else {
                    russh::server::Auth::Reject {
                        proceed_with_methods: None,
                    }
                }
            }
            Err(error) => {
                error!(?error, "Failed to verify credentials");
                russh::server::Auth::Reject {
                    proceed_with_methods: None,
                }
            }
        }
    }

    fn get_remaining_auth_methods(&self, kinds: HashSet<CredentialKind>) -> MethodSet {
        let mut m = MethodSet::empty();
        for kind in kinds {
            match kind {
                CredentialKind::Password => m.insert(MethodSet::PASSWORD),
                CredentialKind::Otp => m.insert(MethodSet::KEYBOARD_INTERACTIVE),
                CredentialKind::WebUserApproval => m.insert(MethodSet::KEYBOARD_INTERACTIVE),
                CredentialKind::PublicKey => m.insert(MethodSet::PUBLICKEY),
                CredentialKind::Sso => m.insert(MethodSet::KEYBOARD_INTERACTIVE),
            }
        }
        m
    }

    async fn try_auth(
        &mut self,
        selector: &AuthSelector,
        credential: Option<AuthCredential>,
    ) -> Result<AuthResult> {
        match selector {
            AuthSelector::User {
                username,
                target_name,
            } => {
                let cp = self.services.config_provider.clone();

                let state_arc = self.get_auth_state(username).await?;
                let mut state = state_arc.lock().await;

                if let Some(credential) = credential {
                    if cp
                        .lock()
                        .await
                        .validate_credential(username, &credential)
                        .await?
                    {
                        state.add_valid_credential(credential);
                    }
                }

                let user_auth_result = state.verify();

                match user_auth_result {
                    AuthResult::Accepted { username } => {
                        self.services
                            .auth_state_store
                            .lock()
                            .await
                            .complete(state.id())
                            .await;
                        let target_auth_result = {
                            self.services
                                .config_provider
                                .lock()
                                .await
                                .authorize_target(&username, target_name)
                                .await?
                        };
                        if !target_auth_result {
                            warn!(
                                "Target {} not authorized for user {}",
                                target_name, username
                            );
                            return Ok(AuthResult::Rejected);
                        }
                        self._auth_accept(&username, target_name).await;
                        Ok(AuthResult::Accepted { username })
                    }
                    x => Ok(x),
                }
            }
            AuthSelector::Ticket { secret } => {
                match authorize_ticket(&self.services.db, secret).await? {
                    Some(ticket) => {
                        info!("Authorized for {} with a ticket", ticket.target);
                        self.services
                            .config_provider
                            .lock()
                            .await
                            .consume_ticket(&ticket.id)
                            .await?;
                        self._auth_accept(&ticket.username, &ticket.target).await;
                        Ok(AuthResult::Accepted {
                            username: ticket.username.clone(),
                        })
                    }
                    None => Ok(AuthResult::Rejected),
                }
            }
        }
    }

    async fn _auth_accept(&mut self, username: &str, target_name: &str) {
        info!(%username, "Authenticated");

        let _ = self
            .server_handle
            .lock()
            .await
            .set_username(username.to_string())
            .await;
        self.username = Some(username.to_string());

        let target = {
            self.services
                .config
                .lock()
                .await
                .store
                .targets
                .iter()
                .filter_map(|t| match t.options {
                    TargetOptions::Ssh(ref options) => Some((t, options)),
                    _ => None,
                })
                .find(|(t, _)| t.name == target_name)
                .map(|(t, opt)| (t.clone(), opt.clone()))
        };

        let Some((target, ssh_options)) = target else {
            self.target = TargetSelection::NotFound(target_name.to_string());
            warn!("Selected target not found");
            return;
        };

        let _ = self.server_handle.lock().await.set_target(&target).await;
        self.target = TargetSelection::Found(target, ssh_options);
    }

    async fn _channel_close(&mut self, server_channel_id: ServerChannelId) -> Result<()> {
        let channel_id = self.map_channel(&server_channel_id)?;
        debug!(channel=%channel_id, "Closing channel");
        self.send_command_and_wait(RCCommand::Channel(channel_id, ChannelOperation::Close))
            .await?;
        Ok(())
    }

    async fn _channel_eof(&mut self, server_channel_id: ServerChannelId) -> Result<()> {
        let channel_id = self.map_channel(&server_channel_id)?;
        debug!(channel=%channel_id, "EOF");
        self.send_command_and_wait(RCCommand::Channel(channel_id, ChannelOperation::Eof))
            .await?;
        Ok(())
    }

    // pub async fn _tcpip_forward(&mut self, address: String, port: u32) {
    //     info!(%address, %port, "Remote port forwarding requested");
    //     self.send_command(RCCommand::ForwardTCPIP(address, port));
    // }

    // pub async fn _cancel_tcpip_forward(&mut self, address: String, port: u32) {
    //     info!(%address, %port, "Remote port forwarding cancelled");
    //     self.send_command(RCCommand::CancelTCPIPForward(address, port));
    // }

    pub async fn _channel_signal(
        &mut self,
        server_channel_id: ServerChannelId,
        signal: Sig,
    ) -> Result<()> {
        let channel_id = self.map_channel(&server_channel_id)?;
        debug!(channel=%channel_id, ?signal, "Signal");
        self.send_command_and_wait(RCCommand::Channel(
            channel_id,
            ChannelOperation::Signal(signal),
        ))
        .await?;
        Ok(())
    }

    fn send_command(&mut self, command: RCCommand) -> Result<(), RCCommand> {
        self.rc_tx.send((command, None)).map_err(|e| e.0 .0)
    }

    fn send_command_and_wait(&mut self, command: RCCommand) -> PendingCommand {
        let (tx, rx) = oneshot::channel();
        match self.rc_tx.send((command, Some(tx))) {
            Ok(_) => PendingCommand::Waiting(rx),
            Err(_) => PendingCommand::Failed,
        }
    }

    pub async fn _disconnect(&mut self) {
        debug!("Client disconnect requested");
        self.request_disconnect().await;
    }

    async fn request_disconnect(&mut self) {
        debug!("Disconnecting");
        let _ = self.rc_abort_tx.send(());
        if self.rc_state != RCState::NotInitialized && self.rc_state != RCState::Disconnected {
            let _ = self.send_command(RCCommand::Disconnect);
        }
    }

    async fn disconnect_server(&mut self) {
        let all_channels = std::mem::take(&mut self.all_channels);
        let channels = all_channels
            .into_iter()
            .map(|x| self.map_channel_reverse(&x))
            .filter_map(|x| x.ok())
            .collect::<Vec<_>>();

        let _ = self
            .maybe_with_session(|handle| async move {
                for ch in channels {
                    let _ = handle.close(ch.0).await;
                }
                Ok(())
            })
            .await;
        drop(self.session_handle.take());
    }
}

impl Drop for ServerSession {
    fn drop(&mut self) {
        info!("Closed connection");
        debug!("Dropped");
    }
}

pub enum PendingCommand {
    Waiting(oneshot::Receiver<Result<(), SshClientError>>),
    Failed,
}

impl Future for PendingCommand {
    type Output = Result<(), SshClientError>;

    fn poll(self: Pin<&mut Self>, cx: &mut std::task::Context<'_>) -> Poll<Self::Output> {
        match self.get_mut() {
            PendingCommand::Waiting(ref mut rx) => match Pin::new(rx).poll(cx) {
                Poll::Ready(result) => {
                    Poll::Ready(result.unwrap_or(Err(SshClientError::MpscError)))
                }
                Poll::Pending => Poll::Pending,
            },
            PendingCommand::Failed => Poll::Ready(Err(SshClientError::MpscError)),
        }
    }
}<|MERGE_RESOLUTION|>--- conflicted
+++ resolved
@@ -273,14 +273,8 @@
         for channel in channels {
             let channel = self.map_channel_reverse(&channel)?;
             if let Some(session) = self.session_handle.clone() {
-<<<<<<< HEAD
                 self.channel_writer
                     .write(session, channel.0, CryptoVec::from_slice(data));
-=======
-                // .data() will hang and deadlock us if the mpsc capacity is exhausted
-                let data = CryptoVec::from_slice(data);
-                tokio::spawn(async move { session.data(channel.0, data).await });
->>>>>>> c74dc777
             }
         }
         Ok(())
@@ -976,9 +970,6 @@
         self.traffic_recorders.get_mut(&(host, port))
     }
 
-<<<<<<< HEAD
-    async fn _channel_subsystem_request(
-=======
     pub async fn _channel_shell_request_nowait(
         &mut self,
         server_channel_id: ServerChannelId,
@@ -1036,7 +1027,6 @@
     }
 
     pub async fn _channel_subsystem_request(
->>>>>>> c74dc777
         &mut self,
         server_channel_id: ServerChannelId,
         name: String,
